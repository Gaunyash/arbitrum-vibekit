--- conflicted
+++ resolved
@@ -29,7 +29,6 @@
     <>
       <WagmiProvider config={config} reconnectOnMount={true} initialState={initialState}>
         <QueryClientProvider client={queryClient}>
-<<<<<<< HEAD
           <RainbowKitProvider
             theme={darkTheme({
               accentColor: "#4E76A9",
@@ -38,18 +37,6 @@
           >
             {children}
           </RainbowKitProvider>
-=======
-          <RainbowKitSiweNextAuthProvider>
-            <RainbowKitProvider
-              theme={darkTheme({
-                accentColor: '#FF7224',
-                accentColorForeground: '#fff',
-              })}
-            >
-              {children}
-            </RainbowKitProvider>
-          </RainbowKitSiweNextAuthProvider>
->>>>>>> 46ef6e00
         </QueryClientProvider>
       </WagmiProvider>
     </>
