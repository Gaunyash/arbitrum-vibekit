--- conflicted
+++ resolved
@@ -232,28 +232,10 @@
       arguments: mcpArgs,
     });
 
-<<<<<<< HEAD
     const validatedData = parseMcpToolResponsePayload(mcpResponse, GetUserLiquidityPositionsResponseSchema);
-
-    const positions: LiquidityPosition[] = validatedData.positions.map((pos: any) => ({
-      tokenId: pos.tokenId,
-      providerId: pos.providerId,
-      symbol0: pos.symbol0,
-      symbol1: pos.symbol1,
-      amount0: pos.amount0,
-      amount1: pos.amount1,
-      price: pos.price,
-      positionRange: pos.positionRange,
-    }));
-=======
-    const validatedData = sharedParseMcpToolResponse(
-      mcpResponse,
-      GetUserLiquidityPositionsResponseSchema
-    );
 
     // Use the validatedData.positions array directly, as it matches the new schema
     const positions = validatedData.positions;
->>>>>>> e3d502bc
     context.updatePositions(positions);
     context.log(`Updated internal state with ${positions.length} positions.`);
 
@@ -479,12 +461,7 @@
       arguments: mcpArgs,
     });
 
-<<<<<<< HEAD
-    const txPlan: TransactionPlan[] = parseMcpToolResponsePayload(mcpResponse, z.array(SharedTransactionPlanSchema));
-
-=======
-    // Parse and extract transactions from MCP response object
-    const parsed = sharedParseMcpToolResponse(
+    const parsed = parseMcpToolResponsePayload(
       mcpResponse,
       z.object({
         chainId: z.string(),
@@ -492,8 +469,6 @@
       })
     );
     const txPlan: TransactionPlan[] = parsed.transactions;
->>>>>>> e3d502bc
-    context.log('Received raw transaction plan for supplyLiquidity:', txPlan);
 
     // --- Construct Artifact Start ---
     const preview = {
@@ -577,21 +552,14 @@
       arguments: mcpArgs,
     });
 
-<<<<<<< HEAD
     // Parse without chainId first
-    const txPlan = parseMcpToolResponsePayload(mcpResponse, z.array(SharedTransactionPlanSchema));
-=======
-    // Parse and extract transactions from MCP response object
-    const parsed = sharedParseMcpToolResponse(
-      mcpResponse,
+    const txPlan = parseMcpToolResponsePayload(
+      mcpResponse, 
       z.object({
         chainId: z.string(),
         transactions: z.array(SharedTransactionPlanSchema),
       })
-    );
-    const txPlan: TransactionPlan[] = parsed.transactions;
-    context.log('Received raw transaction plan for withdrawLiquidity:', txPlan);
->>>>>>> e3d502bc
+    ).transactions;
 
     context.log('Transaction plan for withdrawLiquidity:', txPlan);
 
